--- conflicted
+++ resolved
@@ -515,97 +515,6 @@
     plt.close()
 
 
-<<<<<<< HEAD
-def confidence_by_energy(y_true, y_pred, confidences, entropies, 
-                         energy_values, target_cols, output_dir):
-    # Sort by energy for smooth lines
-    sort_idx = np.argsort(energy_values)
-    energy_sorted = energy_values[sort_idx]
-
-    os.makedirs(os.path.join(output_dir, "CSVs"), exist_ok=True)
-    os.makedirs(os.path.join(output_dir, "Plots"), exist_ok=True)
-
-    # Prepare DataFrame for CSV output
-    records = []
-    for i, target in enumerate(target_cols):
-        for idx in sort_idx:
-            records.append({
-                'target': target,
-                'energy': energy_values[idx],
-                'confidence': confidences[idx, i],
-                'entropy': entropies[idx, i],
-                'correct': int(y_true[idx, i] == y_pred[idx, i])
-            })
-    df_analysis = pd.DataFrame(records)
-    df_analysis.to_csv(os.path.join(output_dir, "CSVs/confidence_by_energy.csv"), index=False)
-
-    # Plot confidence and accuracy as a function of energy (line plots)
-    fig, axes = plt.subplots(2, 2, figsize=(15, 10))
-    axes = axes.flatten()
-
-    for i, target in enumerate(target_cols):
-        ax = axes[i]
-        # Get sorted values for this target
-        conf_sorted = confidences[sort_idx, i]
-        ent_sorted = entropies[sort_idx, i]
-        correct_sorted = (y_true[sort_idx, i] == y_pred[sort_idx, i]).astype(float)
-
-        # Rolling mean for accuracy for smoother curve
-        window = max(1, len(energy_sorted) // 100)
-        if window > 1:
-            acc_smooth = Series(correct_sorted).rolling(window, center=True, min_periods=1).mean().values
-            conf_smooth = Series(conf_sorted).rolling(window, center=True, min_periods=1).mean().values
-        else:
-            acc_smooth = correct_sorted
-            conf_smooth = conf_sorted
-
-        ax.plot(energy_sorted, acc_smooth, label='Accuracy', color='blue', alpha=0.7)
-        ax2 = ax.twinx()
-        ax2.plot(energy_sorted, conf_smooth, label='Confidence', color='red', alpha=0.7)
-
-        ax.set_xlabel('Energy')
-        ax.set_ylabel('Accuracy', color='blue')
-        ax2.set_ylabel('Confidence', color='red')
-        ax.set_title(f'{target}')
-        ax.grid(True, alpha=0.3)
-
-        # Legends
-        lines, labels = ax.get_legend_handles_labels()
-        lines2, labels2 = ax2.get_legend_handles_labels()
-        ax2.legend(lines + lines2, labels + labels2, loc='upper right')
-
-    plt.suptitle("Confidence & Accuracy by Energy")
-    plt.tight_layout()
-    plt.savefig(os.path.join(output_dir, "Plots/confidence_by_energy.png"), dpi=300, bbox_inches='tight')
-    plt.close()
-
-
-def plot_confidence_distribution(confidences, entropies, target_cols, output_dir):
-    """
-    Plot distribution of confidence scores for each target
-    """
-    fig, axes = plt.subplots(2, 2, figsize=(12, 10))
-    axes = axes.flatten()
-    
-    for i, target in enumerate(target_cols):
-        ax = axes[i]
-        
-        # Plot histogram of confidence scores
-        ax.hist(confidences[:, i], bins=50, alpha=0.7, label='Confidence', density=True)
-        ax.axvline(np.mean(confidences[:, i]), color='red', linestyle='--', 
-                  label=f'Mean: {np.mean(confidences[:, i]):.3f}')
-        
-        ax.set_xlabel('Confidence Score')
-        ax.set_ylabel('Density')
-        ax.set_title(f'{target}')
-        ax.legend()
-        ax.grid(True, alpha=0.3)
-    
-    plt.suptitle("Confidence Distributions")
-    plt.tight_layout()
-    plt.savefig(os.path.join(output_dir, "Plots/confidence_distributions.png"), dpi=300, bbox_inches='tight')
-    plt.close()
-=======
 def plot_energy_distributions_detailed(train_df, val_df, test_df, 
                                        energy_col='E_original', 
                                        output_dir=None):
@@ -716,5 +625,4 @@
     else:
         print("No energy range overlap between train and test!")
     
-    return stats_data
->>>>>>> 8b330180
+    return stats_data